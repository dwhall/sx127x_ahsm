--- conflicted
+++ resolved
@@ -3,7 +3,6 @@
 # of Tslots within one second.
 TSLOTS_PER_SEC = 4
 
-<<<<<<< HEAD
 # The log2 of the number of consecutive Tslots that form a superframe (Sframe).
 # In other words, 2^FRAME_SPEC_SF_ORDER == Tslots per Sframe.
 # There must be enough Tslots so that every node in a two-hop range
@@ -18,13 +17,6 @@
 # This value SHOULD be small enough that an extended beacon is transmitted
 # at least once every 10 minutes (to comply with FCC identification regulations).
 FRAME_SPEC_EB_ORDER = 10
-=======
-# A whole number of consecutive tlots form a superframe (Sframe).
-# There must be enough tslots so that every node in a two-hop range
-# can own at least one tslots in the Sframe.
-# Values that are multiples of 32 or powers of 2 are convenient and efficient.
-TSLOTS_PER_SFRAME = 128
->>>>>>> c45dda20
 
 # The amount of time before the start of a Tslot to activate the software
 # so it can decide what to do and perform any preparation so the radio action
