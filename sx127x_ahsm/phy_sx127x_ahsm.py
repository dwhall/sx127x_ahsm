--- conflicted
+++ resolved
@@ -81,24 +81,9 @@
         if sig == farc.Signal.ENTRY:
             me.sx127x = phy_sx127x_spi.SX127xSpi(me.spi_stngs, me.modulxn_stngs)
             if me.sx127x.check_chip_ver():
-<<<<<<< HEAD
-                # Gather current settings/reg vals from chip
-                # me.sx127x.get_regs()
-                me.sx127x.get_dio()
-                me.sx127x.get_freq()
-                mode = me.sx127x.get_op_mode()
-                # TODO: impl _sleeping
-                # if mode == "sleep":
-                #     return me.tran(me, SX127xSpiAhsm._sleeping)
-                # elif mode != "stdby":
-                #     me.sx127x.set_op_mode("stdby")
-                me.sx127x.set_op_mode("stdby") # TODO: TEMPORARY! remove this line when _sleeping is impl'd
-                me.postFIFO(farc.Event(farc.Signal._DEFAULT_CFG, None))
-=======
                 me.sx127x.init()
                 me.sx127x.set_pwr_cfg(boost=True)
                 me.postFIFO(farc.Event(farc.Signal._ALWAYS, True))
->>>>>>> dd370522
             else:
                 logging.info("_initializing: no SX127x or SPI")
                 me.postFIFO(farc.Event(farc.Signal._ALWAYS, False))
